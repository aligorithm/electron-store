# OWASP Juice Shop - An intentionally insecure Javascript Web Application
FROM            node:6-alpine
MAINTAINER      Bjoern Kimminich <bjoern.kimminich@owasp.org>
<<<<<<< HEAD
LABEL version = "3.2.0"
=======
LABEL version = "3.3.0-SNAPSHOT"
>>>>>>> 2e72b8b8

RUN apk update && apk add git

COPY . /juice-shop
WORKDIR /juice-shop
RUN npm install --production --unsafe-perm

EXPOSE  3000
CMD ["npm", "start"]<|MERGE_RESOLUTION|>--- conflicted
+++ resolved
@@ -1,11 +1,7 @@
 # OWASP Juice Shop - An intentionally insecure Javascript Web Application
 FROM            node:6-alpine
 MAINTAINER      Bjoern Kimminich <bjoern.kimminich@owasp.org>
-<<<<<<< HEAD
-LABEL version = "3.2.0"
-=======
 LABEL version = "3.3.0-SNAPSHOT"
->>>>>>> 2e72b8b8
 
 RUN apk update && apk add git
 
