FROM node:9 as installer
COPY . /juice-shop
WORKDIR /juice-shop
RUN npm install --production --unsafe-perm

FROM node:9-alpine
ARG BUILD_DATE
ARG VCS_REF
LABEL maintainer="Bjoern Kimminich <bjoern.kimminich@owasp.org>" \
      org.label-schema.name="OWASP Juice Shop" \
      org.label-schema.description="An intentionally insecure JavaScript Web Application" \
      org.label-schema.vendor="Open Web Application Security Project" \
      org.label-schema.url="http://owasp-juice.shop" \
      org.label-schema.usage="http://help.owasp-juice.shop" \
      org.label-schema.license="MIT" \
<<<<<<< HEAD
      org.label-schema.version="8.0.0-SNAPSHOT" \
=======
      org.label-schema.version="7.3.0-SNAPSHOT" \
>>>>>>> 06eb271c
      org.label-schema.docker.cmd="docker run --rm -p 3000:3000 bkimminich/juice-shop" \
      org.label-schema.docker.params="NODE_ENV=string name of the custom configuration,CTF_KEY=string key to hash challenges into CTF flag codes" \
      org.label-schema.vcs-url="https://github.com/bkimminich/juice-shop.git" \
      org.label-schema.vcs-ref=$VCS_REF \
      org.label-schema.build-date=$BUILD_DATE \
      org.label-schema.schema-version="1.0.0-rc1"
WORKDIR /juice-shop
COPY --from=installer /juice-shop .
RUN addgroup juicer && \
    adduser -D -G juicer juicer && \
    chown -R juicer /juice-shop
USER juicer
EXPOSE  3000
CMD ["npm", "start"]<|MERGE_RESOLUTION|>--- conflicted
+++ resolved
@@ -13,11 +13,7 @@
       org.label-schema.url="http://owasp-juice.shop" \
       org.label-schema.usage="http://help.owasp-juice.shop" \
       org.label-schema.license="MIT" \
-<<<<<<< HEAD
       org.label-schema.version="8.0.0-SNAPSHOT" \
-=======
-      org.label-schema.version="7.3.0-SNAPSHOT" \
->>>>>>> 06eb271c
       org.label-schema.docker.cmd="docker run --rm -p 3000:3000 bkimminich/juice-shop" \
       org.label-schema.docker.params="NODE_ENV=string name of the custom configuration,CTF_KEY=string key to hash challenges into CTF flag codes" \
       org.label-schema.vcs-url="https://github.com/bkimminich/juice-shop.git" \
