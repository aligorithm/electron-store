--- conflicted
+++ resolved
@@ -209,12 +209,9 @@
     basketManipulateChallenge:
       name: Bhutan
       code: BT
-<<<<<<< HEAD
     emailLeakChallenge:
       name: Bahamas
       code: BH
-=======
     registerAdminChallenge:
       name: Jamaica
-      code: JA
->>>>>>> e8a35fbe
+      code: JA