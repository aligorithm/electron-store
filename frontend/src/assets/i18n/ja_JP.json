--- conflicted
+++ resolved
@@ -52,11 +52,7 @@
   "LABEL_NAME": "名前",
   "LABEL_DESCRIPTION": "説明",
   "LABEL_PRICE": "価格",
-<<<<<<< HEAD
-  "LABEL_BONUS": "Bonus",
-=======
   "LABEL_BONUS": "賞与",
->>>>>>> 068a2a50
   "LABEL_IMAGE": "画像",
   "TITLE_BASKET": "買い物かご",
   "LABEL_QUANTITY": "数量",
