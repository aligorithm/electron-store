--- conflicted
+++ resolved
@@ -31,11 +31,7 @@
   "LABEL_AUTHOR": "Szerző",
   "LABEL_COMMENT": "Megjegyzés",
   "LABEL_RATING": "Értékelés",
-<<<<<<< HEAD
-  "LABEL_WHAT_IS": "What is",
-=======
   "LABEL_WHAT_IS": "Mi a",
->>>>>>> a494dd78
   "BTN_SUBMIT": "Submit",
   "TITLE_ABOUT": "Rólunk",
   "SECTION_CORPORATE_HISTORY": "Corporate History & Policy",
