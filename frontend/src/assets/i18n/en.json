--- conflicted
+++ resolved
@@ -273,21 +273,13 @@
   "WRITE_MESSAGE_PLACEHOLDER" : "What would you like to tell us?",
   "SHOW_PWD_TOOLTIP": "Show password",
   "HIDE_PWD_TOOLTIP": "Hide password",
-<<<<<<< HEAD
-  "DATA_EXPORT_HINT": "( Your data export will open in a new Browser window )",
+  "DATA_EXPORT_HINT": "(Your data export will open in a new Browser window.)",
   "LABEL_SOLD_OUT": "Sold Out",
   "LABEL_ONLY_QUANTITY_LEFT": "Only {{quantity}} left",
-  "ORDER_SUMMARY": "Order Summary",
-  "ITEMS": "Items",
-  "DELIVERY": "Delivery",
-  "PROMOTION": "Promotion",
   "THANKS_FOR_PURCHASE": "Thank you, for your purchase.",
   "PURCHASE_COMMENT_PREFIX": "Your order has been placed and is being processed. You can track the order through",
   "PURCHASE_COMMENT_SUFFIX": "page.",
   "BONUS_POINTS_COUNT": "You have gained {{bonus}} Bonus Points from this order!",
   "ESTIMATED_TIME_OF_DELIVERY": "Your order will be delivered in {{numberdays}} days.",
   "PRINT_ORDER_CONFIRMATION": "Print Order Confirmation"
-=======
-  "DATA_EXPORT_HINT": "(Your data export will open in a new Browser window.)"
->>>>>>> d2f505b8
 }