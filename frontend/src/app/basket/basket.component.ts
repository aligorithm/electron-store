--- conflicted
+++ resolved
@@ -41,22 +41,13 @@
   public couponPanelExpanded: boolean = false
   public paymentPanelExpanded: boolean = false
   public couponControl: FormControl = new FormControl('',[Validators.required, Validators.minLength(10), Validators.maxLength(10)])
-<<<<<<< HEAD
-  public error = undefined
+  public error: any
   public errorProducts = undefined
-  public confirmation = undefined
-  public twitterUrl = null
-  public facebookUrl = null
-  public applicationName = 'OWASP Juice Shop'
-  public redirectUrl = null
-=======
-  public error: any
   public confirmation?: string
   public twitterUrl?: string
   public facebookUrl?: string
   public applicationName: string = 'OWASP Juice Shop'
   public redirectUrl?: string
->>>>>>> 1f7e576f
   public clientDate: any
   private campaignCoupon?: string
 
@@ -114,12 +105,8 @@
     this.addToQuantity(id,-1)
   }
 
-<<<<<<< HEAD
-  addToQuantity (id,value) {
+  addToQuantity (id: number, value: number) {
     this.errorProducts = null
-=======
-  addToQuantity (id: number, value: number) {
->>>>>>> 1f7e576f
     this.basketService.get(id).subscribe((basketItem) => {
       let newQuantity = basketItem.quantity + value
       this.basketService.put(id, { quantity: newQuantity < 1 ? 1 : newQuantity }).subscribe(() => {
