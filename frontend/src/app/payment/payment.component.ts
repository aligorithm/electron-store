--- conflicted
+++ resolved
@@ -245,12 +245,8 @@
   }
 
   useWallet () {
-<<<<<<< HEAD
-    this.payUsingWallet = true
+    this.paymentMode = 'wallet'
     this.choosePayment()
-=======
-    this.paymentMode = 'wallet'
->>>>>>> ddc96094
   }
 
   resetCouponForm () {
