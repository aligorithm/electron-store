--- conflicted
+++ resolved
@@ -1,14 +1,10 @@
 import { async, ComponentFixture, TestBed } from '@angular/core/testing'
 import { DataExportComponent } from './data-export.component'
-<<<<<<< HEAD
-import { MatCardModule } from '@angular/material/card'
-=======
 import { TranslateService, TranslateModule } from '@ngx-translate/core'
 import { ImageCaptchaService } from '../Services/image-captcha.service'
 import { MatFormFieldModule, MatInputModule, MatCardModule, MatButtonModule, MatRadioModule } from '@angular/material'
 import { HttpClientTestingModule } from '@angular/common/http/testing'
-import { ReactiveFormsModule } from '@angular/forms'
->>>>>>> 813ad3fe
+import { ReactiveFormsModule } from '@angular/forms't
 
 describe('DataExportComponent', () => {
   let component: DataExportComponent
@@ -18,9 +14,6 @@
     TestBed.configureTestingModule({
       declarations: [DataExportComponent],
       imports: [
-<<<<<<< HEAD
-        MatCardModule
-=======
         HttpClientTestingModule,
         TranslateModule.forRoot(),
         MatFormFieldModule,
@@ -33,7 +26,6 @@
       providers: [
         ImageCaptchaService,
         TranslateService
->>>>>>> 813ad3fe
       ]
     }).compileComponents()
   }))
