--- conflicted
+++ resolved
@@ -51,21 +51,20 @@
           {{"ACCOUNTING" | translate}}
         </span>
       </button>
-<<<<<<< HEAD
       <button *ngIf="isLoggedIn()" mat-menu-item routerLink="/address/saved" aria-label="Go to saved address page">
         <mat-icon>
           my_location
         </mat-icon>
         <span>
           {{"MY_SAVED_ADRESSES" | translate}}
-=======
+        </span>
+      </button>
       <button *ngIf="isLoggedIn()" mat-menu-item routerLink="/saved-payment-methods" aria-label="Go to saved payment methods page">
         <mat-icon>
           credit_card
         </mat-icon>
         <span>
           {{"MY_PAYMENT_OPTIONS" | translate}}
->>>>>>> c9c4d6f5
         </span>
       </button>
       <button mat-menu-item *ngIf="isLoggedIn()" [matMenuTriggerFor]="subMenu" aria-label="Show Privacy and Security Menu">
