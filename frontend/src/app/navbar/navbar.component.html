--- conflicted
+++ resolved
@@ -43,7 +43,14 @@
           {{userEmail}}
         </span>
       </button>
-<<<<<<< HEAD
+      <button *ngIf="isLoggedIn() && isAccounting()" mat-menu-item routerLink="/accounting" aria-label="Go to accounting page">
+        <mat-icon>
+          account_balance
+        </mat-icon>
+        <span>
+          {{"ACCOUNTING" | translate}}
+        </span>
+      </button>
       <button *ngIf="isLoggedIn()" mat-menu-item routerLink="/saved-payment-methods" aria-label="Go to saved payment methods page">
         <mat-icon>
           credit_card
@@ -52,19 +59,7 @@
           {{"MY_PAYMENT_OPTIONS" | translate}}
         </span>
       </button>
-      <button mat-menu-item *ngIf="isLoggedIn()" [matMenuTriggerFor]="subMenu"
-              aria-label="Show Privacy and Security Menu">
-=======
-      <button *ngIf="isLoggedIn() && isAccounting()" mat-menu-item routerLink="/accounting" aria-label="Go to accounting page">
-        <mat-icon>
-          account_balance
-        </mat-icon>
-        <span>
-          {{"ACCOUNTING" | translate}}
-        </span>
-      </button>
       <button mat-menu-item *ngIf="isLoggedIn()" [matMenuTriggerFor]="subMenu" aria-label="Show Privacy and Security Menu">
->>>>>>> 8774944d
         <mat-icon>
           https
         </mat-icon>
