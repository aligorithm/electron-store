--- conflicted
+++ resolved
@@ -78,25 +78,22 @@
     })
   }
   if (utils.notSolved(challenges.knownVulnerableComponentChallenge)) {
-<<<<<<< HEAD
-    models.Feedback.findAndCountAll({ where: models.Sequelize.or(
-      models.Sequelize.and([ 'comment LIKE \'%sanitize-html%\'' ], [ 'comment LIKE \'%1.4.2%\'' ]),
-      models.Sequelize.and([ 'comment LIKE \'%sequelize%\'' ], [ 'comment LIKE \'%1.7%\'' ]),
-      models.Sequelize.and([ 'comment LIKE \'%express-jwt%\'' ], [ 'comment LIKE \'%0.1.3%\'' ])
-      )}
-    ).success(data => {
-=======
     models.Feedback.findAndCountAll({
       where: {
         comment: {
-          [Op.and]: [
-            {[Op.like]: '%sanitize-html%'},
-            {[Op.like]: '%1.4.2%'}
+          [Op.or]: [
+            {[Op.and]: [
+              {[Op.like]: '%sanitize-html%'},
+              {[Op.like]: '%1.4.2%'}
+            ]},
+            {[Op.and]: [
+              {[Op.like]: '%express-jwt%'},
+              {[Op.like]: '%0.1.3%'}
+            ]}
           ]
         }
       }
     }).then(data => {
->>>>>>> bcc90321
       if (data.count > 0) {
         utils.solve(challenges.knownVulnerableComponentChallenge)
       }
@@ -121,17 +118,6 @@
       }
     })
   }
-<<<<<<< HEAD
-=======
-  if (utils.notSolved(challenges.jwtSecretChallenge)) {
-    models.Feedback.findAndCountAll({ where: { comment: { [Op.like]: `%${insecurity.defaultSecret}%` } } }
-    ).then(data => {
-      if (data.count > 0) {
-        utils.solve(challenges.jwtSecretChallenge)
-      }
-    })
-  }
->>>>>>> bcc90321
   if (utils.notSolved(challenges.typosquattingNpmChallenge)) {
     models.Feedback.findAndCountAll({ where: { comment: { [Op.like]: '%epilogue-js%' } } }
     ).then(data => {
