/*
 * Copyright (c) 2014-2020 Bjoern Kimminich.
 * SPDX-License-Identifier: MIT
 */

const models = require('../models/index')
const insecurity = require('../lib/insecurity')
const utils = require('../lib/utils')
const cache = require('../data/datacache')
const challenges = cache.challenges

module.exports = function updateUserProfile () {
  return (req, res, next) => {
    const loggedInUser = insecurity.authenticatedUsers.get(req.cookies.token)

    if (loggedInUser) {
      models.User.findByPk(loggedInUser.data.id).then(user => {
<<<<<<< HEAD
        utils.solveIf(challenges.csrfChallenge, () => { return req.headers.origin.includes('://htmledit.squarefree.com') && req.body.username !== user.username })
        user.update({ username: req.body.username }).then(newuser => {
          newuser = utils.queryResultToJson(user)
          const updatedToken = insecurity.authorize(newuser)
          res.cookie('token', updatedToken)
          res.location(process.env.BASE_PATH + '/profile')
          res.redirect(process.env.BASE_PATH + '/profile')
        })
=======
        utils.solveIf(challenges.csrfChallenge, () => {
          return ((req.headers.origin && req.headers.origin.includes('://htmledit.squarefree.com')) ||
            (req.headers.referrer && req.headers.referrer.includes('://htmledit.squarefree.com'))) &&
            req.body.username !== user.username
        })
        return user.update({ username: req.body.username })
>>>>>>> 71eddaef
      }).catch(error => {
        next(error)
      })
    } else {
      next(new Error('Blocked illegal activity by ' + req.connection.remoteAddress))
    }
  }
}<|MERGE_RESOLUTION|>--- conflicted
+++ resolved
@@ -15,8 +15,11 @@
 
     if (loggedInUser) {
       models.User.findByPk(loggedInUser.data.id).then(user => {
-<<<<<<< HEAD
-        utils.solveIf(challenges.csrfChallenge, () => { return req.headers.origin.includes('://htmledit.squarefree.com') && req.body.username !== user.username })
+        utils.solveIf(challenges.csrfChallenge, () => {
+          return ((req.headers.origin && req.headers.origin.includes('://htmledit.squarefree.com')) ||
+            (req.headers.referrer && req.headers.referrer.includes('://htmledit.squarefree.com'))) &&
+            req.body.username !== user.username
+        })
         user.update({ username: req.body.username }).then(newuser => {
           newuser = utils.queryResultToJson(user)
           const updatedToken = insecurity.authorize(newuser)
@@ -24,14 +27,6 @@
           res.location(process.env.BASE_PATH + '/profile')
           res.redirect(process.env.BASE_PATH + '/profile')
         })
-=======
-        utils.solveIf(challenges.csrfChallenge, () => {
-          return ((req.headers.origin && req.headers.origin.includes('://htmledit.squarefree.com')) ||
-            (req.headers.referrer && req.headers.referrer.includes('://htmledit.squarefree.com'))) &&
-            req.body.username !== user.username
-        })
-        return user.update({ username: req.body.username })
->>>>>>> 71eddaef
       }).catch(error => {
         next(error)
       })
