--- conflicted
+++ resolved
@@ -22,10 +22,7 @@
         it('should be defined', inject(function (FeedbackService) {
             expect(FeedbackService).toBeDefined();
             expect(FeedbackService.find).toBeDefined();
-<<<<<<< HEAD
-=======
             expect(FeedbackService.save).toBeDefined();
->>>>>>> c825a4c0
             expect(FeedbackService.del).toBeDefined();
         }));
     });
