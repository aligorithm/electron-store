--- conflicted
+++ resolved
@@ -143,13 +143,8 @@
   return crypto.randomBytes(Math.ceil(length / 2)).toString('hex').slice(0, length)
 }
 
-<<<<<<< HEAD
 export const disableOnContainerEnv = () => {
   return (isDocker() || isGitpod() || isHeroku())
-=======
-export const disableOnContainerEnv = (): boolean => {
-  return (isDocker() || isGitpod() || isHeroku()) && !(config.get('challenges.safetyOverride'))
->>>>>>> b7812ac2
 }
 
 export const disableOnWindowsEnv = (): boolean => {
@@ -168,13 +163,9 @@
   } else if (isWindows()) {
     return disabledEnv != null && (disabledEnv === 'Windows' || disabledEnv?.includes('Windows')) ? 'Windows' : null
   } else if (isGitpod()) {
-<<<<<<< HEAD
     return disabledEnv && (disabledEnv === 'Gitpod' || disabledEnv.includes('Gitpod')) ? 'Gitpod' : null
   }else if(disableOnFlagSet()){
     return "SafetyMode"
-=======
-    return disabledEnv != null && (disabledEnv === 'Gitpod' || disabledEnv?.includes('Gitpod')) ? 'Gitpod' : null
->>>>>>> b7812ac2
   }
   return null
 }
