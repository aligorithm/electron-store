{
  "name": "juice-shop",
  "version": "12.0.0-SNAPSHOT",
  "private": true,
  "description": "Probably the most modern and sophisticated insecure web application",
  "keywords": [
    "web security",
    "web application security",
    "webappsec",
    "owasp",
    "pentest",
    "pentesting",
    "security",
    "vulnerable",
    "vulnerability",
    "broken",
    "bodgeit",
    "ctf",
    "capture the flag",
    "awareness"
  ],
  "homepage": "https://owasp-juice.shop",
  "bugs": {
    "url": "https://github.com/bkimminich/juice-shop/issues"
  },
  "repository": {
    "type": "git",
    "url": "https://github.com/bkimminich/juice-shop.git"
  },
  "license": "MIT",
  "author": "Björn Kimminich <bjoern.kimminich@owasp.org> (https://kimminich.de)",
  "contributors": [
    "Björn Kimminich",
    "Jannik Hollenbach",
    "Aashish683",
    "greenkeeper[bot]",
    "agrawalarpit14",
    "MarcRler",
    "CaptainFreak",
    "Supratik Das",
    "Scar26",
    "aaryan10",
    "m4l1c3",
    "Timo Pagel",
    "Josh Grossman",
    "Mohit Sharma",
    "JuiceShopBot",
    "JamesCullum",
    "omerlh",
    "Martin Rock-Evans",
    "Alejandro Saenz",
    "Marc O'Polo"
  ],
  "scripts": {
    "build": "cd frontend && node ./node_modules/@angular/cli/bin/ng build --aot --prod --output-hashing=none --vendor-chunk=true --source-map=false",
    "e2e": "node test/e2eTests.js",
    "frisby": "nyc --report-dir=./build/reports/coverage/api-tests jest --silent --runInBand --forceExit",
    "postinstall": "cd frontend && npm install && cd .. && npm run build",
    "lint": "standard && cd frontend && ng lint && cd ..",
    "lint:config": "schema validate -s config.schema.yml",
    "lint:fix": "standard --fix && cd frontend && ./node_modules/.bin/ng lint --fix && cd ..",
    "package": "grunt package",
    "package:ci": "npm prune --production && npm dedupe && cd frontend && npm prune --production && npm dedupe && cd .. && grunt package",
    "preprotractor": "npm dedupe && node ./node_modules/protractor/bin/webdriver-manager update --gecko false",
    "protractor": "npm run e2e",
    "serve": "concurrently --kill-others \"node app\" \"cd frontend && ng serve\"",
    "start": "node app",
    "test": "cd frontend && ng test --watch=false --source-map=false && cd .. && nyc --report-dir=./build/reports/coverage/server-tests mocha test/server",
    "test:chromium": "cd frontend && ng test --watch=false --source-map=false --browsers=ChromiumHeadless && cd .. && nyc --report-dir=./build/reports/coverage/server-tests mocha test/server",
    "vagrant": "cd vagrant && vagrant up"
  },
  "jest": {
    "globalSetup": "./test/apiTestsSetup.js",
    "globalTeardown": "./test/apiTestsTeardown.js",
    "setupFilesAfterEnv": [
      "./test/apiTestsSetupJest.js"
    ],
    "testMatch": [
      "**/test/api/*Spec.js"
    ],
    "testPathIgnorePatterns": [
      "/node_modules/",
      "/frontend/node_modules/"
    ],
    "testURL": "http://localhost"
  },
  "nyc": {
    "all": true,
    "include": [
      "lib/*.js",
      "routes/*.js"
    ],
    "reporter": [
      "lcov",
      "text-summary"
    ]
  },
  "dependencies": {
    "body-parser": "^1.19.0",
    "check-dependencies": "^1.1.0",
    "clarinet": "^0.12.4",
    "colors": "^1.4.0",
    "compression": "^1.7.4",
    "concurrently": "^5.3.0",
    "config": "^3.3.1",
    "cookie-parser": "^1.4.5",
    "cors": "^2.8.5",
    "dottie": "^2.0.2",
    "download": "^8.0.0",
    "errorhandler": "^1.5.1",
    "express": "^4.17.1",
    "express-jwt": "0.1.3",
    "express-rate-limit": "^5.1.3",
    "express-robots-txt": "^0.4.1",
    "express-security.txt": "^2.0.0",
    "feature-policy": "^0.5.0",
    "file-stream-rotator": "^0.5.7",
    "file-type": "^12.4.2",
    "finale-rest": "^1.1.1",
    "fs-extra": "^9.0.1",
    "glob": "^7.1.6",
    "grunt": "^1.2.1",
    "grunt-contrib-compress": "^1.6.0",
    "grunt-replace-json": "^0.1.0",
    "hashids": "^2.2.1",
    "helmet": "^4.0.0",
    "html-entities": "^1.3.1",
    "i18n": "^0.11.1",
    "is-docker": "^2.1.1",
    "is-heroku": "^2.0.0",
    "is-windows": "^1.0.2",
    "js-yaml": "^3.14.0",
    "jsonwebtoken": "0.4.0",
<<<<<<< HEAD
    "jssha": "^2.4.2",
    "juicy-chat-bot": "^0.3.1",
    "libxmljs2": "^0.25.3",
=======
    "jssha": "^3.1.1",
    "libxmljs2": "^0.26.0",
>>>>>>> 6f41e0c4
    "marsdb": "^0.6.11",
    "morgan": "^1.10.0",
    "multer": "^1.4.2",
    "node-pre-gyp": "^0.15.0",
    "notevil": "^1.3.3",
    "on-finished": "^2.3.0",
    "otplib": "^12.0.1",
    "pdfkit": "^0.11.0",
    "portscanner": "^2.2.0",
    "prom-client": "^12.0.0",
    "pug": "^3.0.0",
    "replace": "^1.2.0",
    "request": "^2.88.2",
    "sanitize-filename": "^1.6.3",
    "sanitize-html": "1.4.2",
    "semver": "^7.3.2",
    "sequelize": "^5.22.3",
    "sequelize-noupdate-attributes": "^1.0.0",
    "serve-index": "^1.9.1",
    "socket.io": "^2.3.0",
    "sqlite3": "^5.0.0",
    "svg-captcha": "^1.4.0",
    "swagger-ui-express": "^4.1.4",
    "unzipper": "0.9.15",
    "winston": "^3.3.3",
    "yaml-schema-validator": "^1.2.2",
    "z85": "^0.0.2"
  },
  "devDependencies": {
    "chai": "^4.2.0",
    "cross-spawn": "^7.0.3",
    "frisby": "^2.1.2",
    "grunt-cli": "^1.3.2",
    "http-server": "^0.12.3",
    "jasmine": "^3.6.1",
    "jasmine-core": "^3.6.0",
    "jasmine-reporters": "^2.3.2",
    "jest": "^26.2.2",
    "mocha": "^8.1.1",
    "node-fetch": "2.1.2",
    "nyc": "^15.1.0",
    "protractor": "^7.0.0",
    "shelljs": "^0.8.4",
    "sinon": "^9.0.2",
    "sinon-chai": "^3.5.0",
    "socket.io-client": "^2.3.0",
    "standard": "^14.3.4",
    "webdriver-manager": "^12.1.7"
  },
  "engines": {
    "node": "10 - 14"
  },
  "os": [
    "win32",
    "linux",
    "darwin",
    "freebsd",
    "openbsd"
  ],
  "cpu": [
    "x64",
    "x32",
    "arm64",
    "arm"
  ],
  "heroku-run-build-script": true,
  "standard": {
    "ignore": [
      "/app/private/**",
      "/vagrant/**",
      "/frontend/**"
    ],
    "env": {
      "jasmine": true,
      "node": true,
      "browser": true,
      "mocha": true,
      "protractor": true
    },
    "global": [
      "angular",
      "inject"
    ]
  }
}<|MERGE_RESOLUTION|>--- conflicted
+++ resolved
@@ -131,14 +131,9 @@
     "is-windows": "^1.0.2",
     "js-yaml": "^3.14.0",
     "jsonwebtoken": "0.4.0",
-<<<<<<< HEAD
-    "jssha": "^2.4.2",
+    "jssha": "^3.1.1",
     "juicy-chat-bot": "^0.3.1",
-    "libxmljs2": "^0.25.3",
-=======
-    "jssha": "^3.1.1",
     "libxmljs2": "^0.26.0",
->>>>>>> 6f41e0c4
     "marsdb": "^0.6.11",
     "morgan": "^1.10.0",
     "multer": "^1.4.2",
