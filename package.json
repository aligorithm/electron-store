{
  "name": "juice-shop",
  "version": "7.5.0-SNAPSHOT",
  "description": "An intentionally insecure JavaScript Web Application",
  "homepage": "http://owasp-juice.shop",
  "author": "Björn Kimminich <bjoern.kimminich@owasp.org> (https://www.owasp.org/index.php/User:Bjoern_Kimminich)",
  "contributors": [
    "Björn Kimminich",
    "Jannik Hollenbach",
    "Timo Pagel",
    "m4l1c3",
    "Shoeb Patel",
    "Josh Grossman",
    "Madhur Wadhwa",
    "Omer Levi Hevroni",
    "Jln Wntr",
    "Aashish Singh",
    "Greg Guthe",
    "Viktor Lindström",
    "Ingo Bente",
    "Aaron Edwards",
    "Yuvraj",
    "Gorka Vicente",
    "Dinis Cruz",
    "Jason Haley",
    "Simon Basset",
    "Ken Friis Larsen",
    "Simon de Lang",
    "battletux",
    "AviD",
    "Achim Grimm",
    "Christian Kühn",
    "Stuart Winter-Tear",
    "Manabu Niseki",
    "Abhishek bundela",
    "Joe Butler",
    "Stephen O'Brien",
    "Johanna",
    "Alvaro Viebrantz"
  ],
  "private": true,
  "keywords": [
    "web security",
    "web application security",
    "webappsec",
    "owasp",
    "pentest",
    "pentesting",
    "security",
    "vulnerable",
    "vulnerability",
    "broken",
    "bodgeit"
  ],
  "dependencies": {
    "body-parser": "~1.18",
    "colors": "~1.3.0",
    "config": "~2.0.0",
    "cookie-parser": "~1.4",
    "cors": "~2.8",
    "dottie": "~2.0",
    "download": "~7.1.0",
    "epilogue-js": "~0.7",
    "errorhandler": "~1.5",
    "express": "~4.16",
    "express-jwt": "0.1.3",
    "express-rate-limit": "~3.1",
    "express-robots-txt": "~0.4",
    "express-security.txt": "~2.0",
    "file-stream-rotator": "~0.3",
    "fs-extra": "~7.0.0",
    "glob": "~7.1.2",
    "grunt": "~1.0",
    "grunt-angular-templates": "~1.1",
    "grunt-contrib-clean": "~1.1",
    "grunt-contrib-compress": "~1.4",
    "grunt-contrib-concat": "~1.0",
<<<<<<< HEAD
    "grunt-contrib-uglify": "~4.0.0",
=======
    "grunt-contrib-uglify": "~3.4.0",
>>>>>>> 145e764d
    "hashids": "~1.1",
    "helmet": "~3.13.0",
    "html-entities": "~1.2",
    "is-docker": "^1.1.0",
    "is-heroku": "^2.0.0",
    "js-yaml": "~3.12",
    "jsonwebtoken": "~8.3",
    "jssha": "~2.3",
    "libxmljs": "0.19",
    "marsdb": "~0.6",
    "morgan": "~1.9",
    "multer": "~1.3",
    "notevil": "~1.1",
    "pdfkit": "~0.8",
    "replace": "~1.0.0",
    "request": "~2.88.0",
    "sanitize-html": "1.4.2",
    "sequelize": "^4.35.1",
    "serve-favicon": "~2.5",
    "serve-index": "~1.9",
    "socket.io": "~2.1",
    "sqlite3": "~4.0.0",
    "swagger-ui-express": "~4.0.1",
    "z85": "~0.0"
  },
  "devDependencies": {
    "chai": "~4.1",
    "codeclimate-test-reporter": "~0.5",
    "cross-spawn": "~6.0",
    "form-data": "~2.3",
    "frisby": "~2.1.0",
    "grunt-cli": "~1.3",
    "http-server": "~0.11",
    "jasmine": "~3.2",
    "jasmine-core": "~3.2",
    "jasmine-reporters": "~2.3",
    "jest": "~23.1",
    "karma": "~3.0.0",
    "karma-chrome-launcher": "~2.2",
    "karma-cli": "~1.0",
    "karma-coverage": "~1.1",
    "karma-jasmine": "~1.1",
    "karma-junit-reporter": "~1.2",
    "karma-phantomjs-launcher": "~1.0",
    "karma-safari-launcher": "~1.0",
    "lcov-result-merger": "~3.1.0",
    "mocha": "~5.2",
    "nyc": "^12.0.2",
    "phantomjs-prebuilt": "~2.1",
    "protractor": "~5.4.0",
    "shelljs": "~0.8",
    "sinon": "~6.0",
    "sinon-chai": "~3.2",
    "socket.io-client": "~2.1",
    "standard": "~12",
    "stryker": "~0.29",
    "stryker-api": "~0.21",
    "stryker-html-reporter": "~0.16",
    "stryker-jasmine": "~0.10",
    "stryker-javascript-mutator": "~0.9",
    "stryker-karma-runner": "~0.17",
    "stryker-mocha-framework": "~0.11",
    "stryker-mocha-runner": "~0.14"
  },
  "repository": {
    "type": "git",
    "url": "https://github.com/bkimminich/juice-shop.git"
  },
  "bugs": {
    "url": "https://github.com/bkimminich/juice-shop/issues"
  },
  "license": "MIT",
  "scripts": {
    "postinstall": "npm --prefix ./app install ./app && grunt minify",
    "start": "node app",
    "test": "standard && karma start karma.conf.js && nyc --report-dir=./build/reports/coverage/server-tests mocha test/server",
    "frisby": "nyc --report-dir=./build/reports/coverage/api-tests jest --silent -i",
    "preupdate-webdriver": "npm install",
    "update-webdriver": "webdriver-manager update --gecko false",
    "preprotractor": "npm run update-webdriver",
    "protractor": "node test/e2eTests.js",
    "stryker": "stryker run stryker.client-conf.js",
    "vagrant": "cd vagrant && vagrant up"
  },
  "engines": {
    "node": "8 - 10"
  },
  "standard": {
    "ignore": [
      "/app/private/**",
      "/vagrant/**"
    ],
    "env": {
      "jasmine": true,
      "node": true,
      "browser": true,
      "mocha": true,
      "protractor": true
    },
    "global": [
      "angular",
      "inject"
    ]
  },
  "nyc": {
    "include": [
      "lib/*.js",
      "routes/*.js"
    ],
    "all": true,
    "reporter": [
      "lcov",
      "text-summary"
    ]
  },
  "jest": {
    "testURL": "http://localhost",
    "globalSetup": "./test/apiTestsSetup.js",
    "globalTeardown": "./test/apiTestsTeardown.js",
    "testMatch": [
      "**/test/api/*Spec.js"
    ],
    "testPathIgnorePatterns": [
      "/node_modules/",
      "/app/node_modules/"
    ]
  },
  "greenkeeper": {
    "ignore": [
      "sanitize-html",
      "express-jwt"
    ]
  }
}<|MERGE_RESOLUTION|>--- conflicted
+++ resolved
@@ -75,11 +75,7 @@
     "grunt-contrib-clean": "~1.1",
     "grunt-contrib-compress": "~1.4",
     "grunt-contrib-concat": "~1.0",
-<<<<<<< HEAD
-    "grunt-contrib-uglify": "~4.0.0",
-=======
-    "grunt-contrib-uglify": "~3.4.0",
->>>>>>> 145e764d
+    "grunt-contrib-uglify": "~4.0",
     "hashids": "~1.1",
     "helmet": "~3.13.0",
     "html-entities": "~1.2",
