--- conflicted
+++ resolved
@@ -123,15 +123,9 @@
     "nyc": "~12.0",
     "phantomjs-prebuilt": "~2.1",
     "protractor": "~5.3",
-<<<<<<< HEAD
-    "shelljs": "~0.8.1",
-    "sinon": "~5.1.0",
-    "sinon-chai": "~3.0.0",
-=======
     "shelljs": "~0.8",
-    "sinon": "~5.0",
+    "sinon": "~5.1",
     "sinon-chai": "~3.1",
->>>>>>> c2b350f6
     "socket.io-client": "~2.1",
     "standard": "~11",
     "stryker": "~0",
