{
  "name": "juice-shop",
  "version": "8.4.0-SNAPSHOT",
  "description": "Probably the most modern and sophisticated insecure web application",
  "homepage": "http://owasp-juice.shop",
  "author": "Björn Kimminich <bjoern.kimminich@owasp.org> (https://www.owasp.org/index.php/User:Bjoern_Kimminich)",
  "contributors": [
    "Björn Kimminich",
    "Aashish Singh",
    "Jannik Hollenbach",
    "Shoeb Patel",
    "m4l1c3",
    "Timo Pagel",
    "Josh Grossman",
    "Madhur Wadhwa",
    "Omer Levi Hevroni",
    "Greg Guthe",
    "Jln Wntr",
    "Simon Basset",
    "Shivam Luthra",
    "Ingo Bente",
    "Yuvraj",
    "Viktor Lindström",
    "Aaron Edwards",
    "Jet Anderson",
    "Zandar Mackie",
    "Artemiy Knipe",
    "Jason Haley",
    "Ken Friis Larsen",
    "Simon de Lang",
    "battletux",
    "AviD",
    "Achim Grimm",
    "Christian Kühn",
    "Stuart Winter-Tear",
    "Manabu Niseki",
    "Abhishek bundela",
    "Joe Butler",
    "Stephen O'Brien",
    "Johanna",
    "Alvaro Viebrantz",
    "Gorka Vicente",
    "Dinis Cruz"
  ],
  "private": true,
  "keywords": [
    "web security",
    "web application security",
    "webappsec",
    "owasp",
    "pentest",
    "pentesting",
    "security",
    "vulnerable",
    "vulnerability",
    "broken",
    "bodgeit"
  ],
  "dependencies": {
    "body-parser": "~1.18.3",
    "clarinet": "^0.12.3",
    "colors": "^1.3.3",
    "concurrently": "~4.1.0",
    "config": "~2.0.0",
    "cookie-parser": "^1.4.4",
    "cors": "~2.8.5",
    "dottie": "~2.0.1",
    "download": "~7.1.0",
    "epilogue-js": "~0.7",
    "errorhandler": "~1.5",
    "express": "~4.16.4",
    "express-jwt": "0.1.3",
    "express-rate-limit": "~3.4.0",
    "express-robots-txt": "~0.4",
    "express-security.txt": "~2.0",
    "file-stream-rotator": "~0.4.1",
    "fs-extra": "~7.0.0",
    "glob": "~7.1.3",
    "grunt": "~1.0",
    "grunt-contrib-compress": "~1.4",
    "hashids": "~1.2.2",
    "helmet": "~3.15.0",
    "html-entities": "~1.2",
    "is-docker": "~1.1.0",
    "is-heroku": "~2.0.0",
    "jade": "~1.11.0",
    "js-yaml": "^3.12.1",
    "jsonwebtoken": "~8.5.0",
    "jssha": "~2.3",
    "libxmljs": "0.19",
    "marsdb": "~0.6",
    "morgan": "~1.9.1",
    "multer": "~1.4.1",
    "notevil": "~1.1",
    "otplib": "^10.0.1",
    "pdfkit": "~0.8",
    "replace": "^1.0.1",
    "request": "~2.88.0",
    "sanitize-html": "1.4.2",
    "semver": "~5.6.0",
    "sequelize": "~4.43.0",
    "sequelize-noupdate-attributes": "^1.0.0",
    "serve-index": "~1.9",
    "socket.io": "~2.2.0",
    "sqlite3": "^4.0.6",
    "swagger-ui-express": "^4.0.2",
    "unzipper": "0.8.12",
    "winston": "^3.2.1",
    "z85": "~0.0"
  },
  "devDependencies": {
    "chai": "~4.2",
    "codeclimate-test-reporter": "~0.5.1",
    "cross-spawn": "~6.0",
    "frisby": "2.1.1",
    "grunt-cli": "~1.3.2",
    "http-server": "~0.11",
    "jasmine": "^3.3.1",
    "jasmine-core": "~3.3.0",
    "jasmine-reporters": "~2.3.2",
    "jest": "~23.6.0",
    "lcov-result-merger": "~3.1.0",
    "mocha": "~6.0.1",
    "nyc": "~13.3.0",
    "protractor": "^5.4.2",
    "shelljs": "~0.8.3",
<<<<<<< HEAD
    "sinon": "~7.2.6",
=======
    "sinon": "~7.2.5",
>>>>>>> 450d4150
    "sinon-chai": "~3.2",
    "socket.io-client": "~2.2.0",
    "standard": "~12.0.1"
  },
  "repository": {
    "type": "git",
    "url": "https://github.com/bkimminich/juice-shop.git"
  },
  "bugs": {
    "url": "https://github.com/bkimminich/juice-shop/issues"
  },
  "license": "MIT",
  "scripts": {
    "postinstall": "cd frontend && npm install && cd .. && npm run build",
    "serve": "concurrently --kill-others \"node app\" \"cd frontend && ng serve\"",
    "build": "cd frontend && node --max-old-space-size=8192 ./node_modules/@angular/cli/bin/ng build --aot --prod --output-hashing=none --vendor-chunk=true --source-map=false",
    "start": "node app",
    "lint": "standard && cd frontend && ng lint && cd ..",
    "test": "cd frontend && ng test --watch=false --source-map=false && cd .. && nyc --report-dir=./build/reports/coverage/server-tests mocha test/server",
    "frisby": "nyc --report-dir=./build/reports/coverage/api-tests jest --silent --runInBand",
    "preprotractor": "webdriver-manager update --gecko false",
    "protractor": "npm run e2e",
    "e2e": "node test/e2eTests.js",
    "vagrant": "cd vagrant && vagrant up",
    "package": "grunt package"
  },
  "engines": {
    "node": "8 - 11"
  },
  "standard": {
    "ignore": [
      "/app/private/**",
      "/vagrant/**",
      "/frontend/**"
    ],
    "env": {
      "jasmine": true,
      "node": true,
      "browser": true,
      "mocha": true,
      "protractor": true
    },
    "global": [
      "angular",
      "inject"
    ]
  },
  "nyc": {
    "include": [
      "lib/*.js",
      "routes/*.js"
    ],
    "all": true,
    "reporter": [
      "lcov",
      "text-summary"
    ]
  },
  "jest": {
    "testURL": "http://localhost",
    "globalSetup": "./test/apiTestsSetup.js",
    "globalTeardown": "./test/apiTestsTeardown.js",
    "setupTestFrameworkScriptFile": "./test/apiTestsSetupJest.js",
    "testMatch": [
      "**/test/api/*Spec.js"
    ],
    "testPathIgnorePatterns": [
      "/node_modules/",
      "/frontend/node_modules/"
    ]
  },
  "greenkeeper": {
    "ignore": [
      "sanitize-html",
      "express-jwt"
    ]
  },
  "heroku-run-build-script": true
}<|MERGE_RESOLUTION|>--- conflicted
+++ resolved
@@ -124,11 +124,7 @@
     "nyc": "~13.3.0",
     "protractor": "^5.4.2",
     "shelljs": "~0.8.3",
-<<<<<<< HEAD
     "sinon": "~7.2.6",
-=======
-    "sinon": "~7.2.5",
->>>>>>> 450d4150
     "sinon-chai": "~3.2",
     "socket.io-client": "~2.2.0",
     "standard": "~12.0.1"
