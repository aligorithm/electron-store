--- conflicted
+++ resolved
@@ -98,12 +98,8 @@
     "request": "~2.88.0",
     "sanitize-html": "1.4.2",
     "semver": "~5.6.0",
-<<<<<<< HEAD
     "sequelize": "~4.43.0",
-=======
-    "sequelize": "~4.42.0",
     "sequelize-noupdate-attributes": "^1.0.0",
->>>>>>> 702d431c
     "serve-index": "~1.9",
     "socket.io": "~2.2.0",
     "sqlite3": "^4.0.6",
